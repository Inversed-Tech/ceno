use std::{collections::BTreeSet, iter::from_fn, sync::Arc};

use anyhow::Result;
use ceno_emul::{
    CENO_PLATFORM, EmuContext, InsnKind, Platform, Program, StepRecord, VMState, WORD_SIZE,
    host_utils::read_all_messages,
};
use ceno_host::CenoStdin;
use itertools::{Itertools, enumerate, izip};
use rand::{Rng, thread_rng};
use tiny_keccak::keccakf;

#[test]
fn test_ceno_rt_mini() -> Result<()> {
    let program_elf = ceno_examples::ceno_rt_mini;
    let program = Program::load_elf(program_elf, u32::MAX)?;
    let platform = Platform {
        prog_data: program.image.keys().copied().collect(),
        ..CENO_PLATFORM
    };
    let mut state = VMState::new(platform, Arc::new(program));
    let _steps = run(&mut state)?;
    Ok(())
}

// TODO(Matthias): We are using Rust's standard library's default panic handler now,
// and they are indicated with a different instruction than our ecall.  (But still work,
// as you can tell, because this tests panics.)  However, we should adapt this test
// to properly check for the conventional Rust panic.
#[test]
#[should_panic(expected = "Trap IllegalInstruction")]
fn test_ceno_rt_panic() {
    let program_elf = ceno_examples::ceno_rt_panic;
    let program = Program::load_elf(program_elf, u32::MAX).unwrap();
    let platform = Platform {
        prog_data: program.image.keys().copied().collect(),
        ..CENO_PLATFORM
    };
    let mut state = VMState::new(platform, Arc::new(program));
    let steps = run(&mut state).unwrap();
    let last = steps.last().unwrap();
    assert_eq!(last.insn().kind, InsnKind::ECALL);
    assert_eq!(last.rs1().unwrap().value, Platform::ecall_halt());
    assert_eq!(last.rs2().unwrap().value, 1); // panic / halt(1)
}

#[test]
fn test_ceno_rt_mem() -> Result<()> {
    let program_elf = ceno_examples::ceno_rt_mem;
    let program = Program::load_elf(program_elf, u32::MAX)?;
    let platform = Platform {
        prog_data: program.image.keys().copied().collect(),
        ..CENO_PLATFORM
    };
    let mut state = VMState::new(platform.clone(), Arc::new(program));
    let _steps = run(&mut state)?;

    let value = state.peek_memory(platform.heap.start.into());
    assert_eq!(value, 6765, "Expected Fibonacci 20, got {}", value);
    Ok(())
}

#[test]
fn test_ceno_rt_alloc() -> Result<()> {
    let program_elf = ceno_examples::ceno_rt_alloc;
    let program = Program::load_elf(program_elf, u32::MAX)?;
    let platform = Platform {
        prog_data: program.image.keys().copied().collect(),
        ..CENO_PLATFORM
    };
    let mut state = VMState::new(platform, Arc::new(program));
    let _steps = run(&mut state)?;

    // Search for the RAM action of the test program.
    let mut found = (false, false);
    for &addr in state.tracer().final_accesses().keys() {
        if !CENO_PLATFORM.is_ram(addr.into()) {
            continue;
        }
        let value = state.peek_memory(addr);
        if value == 0xf00d {
            found.0 = true;
        }
        if value == 0xbeef {
            found.1 = true;
        }
    }
    assert!(found.0);
    assert!(found.1);
    Ok(())
}

#[test]
fn test_ceno_rt_io() -> Result<()> {
    let program_elf = ceno_examples::ceno_rt_io;
    let program = Program::load_elf(program_elf, u32::MAX)?;
    let platform = Platform {
        prog_data: program.image.keys().copied().collect(),
        ..CENO_PLATFORM
    };
    let mut state = VMState::new(platform, Arc::new(program));
    let _steps = run(&mut state)?;

    let all_messages = messages_to_strings(&read_all_messages(&state));
    for msg in &all_messages {
        print!("{msg}");
    }
    assert_eq!(&all_messages[0], "📜📜📜 Hello, World!\n");
    assert_eq!(&all_messages[1], "🌏🌍🌎\n");
    Ok(())
}

#[test]
fn test_hints() -> Result<()> {
    let all_messages = messages_to_strings(&ceno_host::run(
        CENO_PLATFORM,
        ceno_examples::hints,
        CenoStdin::default()
            .write(&true)?
            .write(&"This is my hint string.".to_string())?
            .write(&1997_u32)?
            .write(&1999_u32)?,
    ));
    for (i, msg) in enumerate(&all_messages) {
        println!("{i}: {msg}");
    }
    assert_eq!(all_messages[0], "3992003");
    Ok(())
}

#[test]
fn test_bubble_sorting() -> Result<()> {
    let mut rng = thread_rng();
    let all_messages = messages_to_strings(&ceno_host::run(
        CENO_PLATFORM,
        ceno_examples::quadratic_sorting,
<<<<<<< HEAD
        &hints,
=======
        // Provide some random numbers to sort.
        CenoStdin::default().write(&(0..1_000).map(|_| rng.gen::<u32>()).collect::<Vec<_>>())?,
>>>>>>> 083b2d47
    ));
    for msg in &all_messages {
        print!("{msg}");
    }
    Ok(())
}
#[test]
fn test_sorting() -> Result<()> {
    let mut rng = thread_rng();
    let all_messages = messages_to_strings(&ceno_host::run(
        CENO_PLATFORM,
        ceno_examples::sorting,
        // Provide some random numbers to sort.
        CenoStdin::default().write(&(0..1000).map(|_| rng.gen::<u32>()).collect::<Vec<_>>())?,
    ));
    for (i, msg) in enumerate(&all_messages) {
        println!("{i}: {msg}");
    }
    Ok(())
}

#[test]
fn test_median() -> Result<()> {
    let mut hints = CenoStdin::default();
    let mut rng = thread_rng();

    // Provide some random numbers to find the median of.
    let mut nums = (0..1000).map(|_| rng.gen::<u32>()).collect::<Vec<_>>();
    hints.write(&nums)?;
    nums.sort();
    hints.write(&nums[nums.len() / 2])?;

    let all_messages = messages_to_strings(&ceno_host::run(
        CENO_PLATFORM,
        ceno_examples::median,
        &hints,
    ));
    assert!(!all_messages.is_empty());
    for (i, msg) in enumerate(&all_messages) {
        println!("{i}: {msg}");
    }
    Ok(())
}

#[test]
#[should_panic(expected = "Trap IllegalInstruction")]
fn test_hashing_fail() {
    let mut rng = thread_rng();

    let mut nums = (0..1_000).map(|_| rng.gen::<u32>()).collect::<Vec<_>>();
    // Add a duplicate number to make uniqueness check fail:
    nums[211] = nums[907];

    let _ = ceno_host::run(
        CENO_PLATFORM,
        ceno_examples::hashing,
        CenoStdin::default().write(&nums).unwrap(),
    );
}

#[test]
fn test_hashing() -> Result<()> {
    let mut rng = thread_rng();

    // Provide some unique random numbers to verify:
    let uniques: Vec<u32> = {
        let mut seen_so_far = BTreeSet::default();
        from_fn(move || Some(rng.gen::<u32>()))
            .filter(|&item| seen_so_far.insert(item))
            .take(1_000)
            .collect::<Vec<_>>()
    };

    let all_messages = messages_to_strings(&ceno_host::run(
        CENO_PLATFORM,
        ceno_examples::hashing,
        CenoStdin::default().write(&uniques)?,
    ));
    assert!(!all_messages.is_empty());
    for (i, msg) in enumerate(&all_messages) {
        println!("{i}: {msg}");
    }
    assert_eq!(all_messages[0], "The input is a set of unique numbers.\n");
    Ok(())
}

#[test]
fn test_ceno_rt_keccak() -> Result<()> {
    let program_elf = ceno_examples::ceno_rt_keccak;
    let mut state = VMState::new_from_elf(unsafe_platform(), program_elf)?;
    let steps = run(&mut state)?;

    // Expect the program to have written successive states between Keccak permutations.
    const ITERATIONS: usize = 3;
    let keccak_outs = sample_keccak_f(ITERATIONS);

    let all_messages = read_all_messages(&state);
    assert_eq!(all_messages.len(), ITERATIONS);
    for (got, expect) in izip!(&all_messages, &keccak_outs) {
        let got = got
            .chunks_exact(8)
            .map(|chunk| u64::from_le_bytes(chunk.try_into().unwrap()))
            .collect_vec();
        assert_eq!(&got, expect);
    }

    // Find the syscall records.
    let syscalls = steps.iter().filter_map(|step| step.syscall()).collect_vec();
    assert_eq!(syscalls.len(), ITERATIONS);

    // Check the syscall effects.
    for (witness, expect) in izip!(syscalls, keccak_outs) {
        assert_eq!(witness.reg_ops.len(), 1);
        assert_eq!(witness.reg_ops[0].register_index(), Platform::reg_arg0());

        assert_eq!(witness.mem_ops.len(), expect.len() * 2);
        let got = witness
            .mem_ops
            .chunks_exact(2)
            .map(|write_ops| {
                assert_eq!(
                    write_ops[1].addr.baddr(),
                    write_ops[0].addr.baddr() + WORD_SIZE as u32
                );
                let lo = write_ops[0].value.after as u64;
                let hi = write_ops[1].value.after as u64;
                lo | (hi << 32)
            })
            .collect_vec();
        assert_eq!(got, expect);
    }

    Ok(())
}

fn unsafe_platform() -> Platform {
    let mut platform = CENO_PLATFORM;
    platform.unsafe_ecall_nop = true;
    platform
}

fn sample_keccak_f(count: usize) -> Vec<Vec<u64>> {
    let mut state = [0_u64; 25];

    (0..count)
        .map(|_| {
            keccakf(&mut state);
            state.into()
        })
        .collect_vec()
}

fn messages_to_strings(messages: &[Vec<u8>]) -> Vec<String> {
    messages
        .iter()
        .map(|msg| String::from_utf8_lossy(msg).to_string())
        .collect()
}

fn run(state: &mut VMState) -> Result<Vec<StepRecord>> {
    let steps = state.iter_until_halt().collect::<Result<Vec<_>>>()?;
    eprintln!("Emulator ran for {} steps.", steps.len());
    Ok(steps)
}<|MERGE_RESOLUTION|>--- conflicted
+++ resolved
@@ -134,12 +134,8 @@
     let all_messages = messages_to_strings(&ceno_host::run(
         CENO_PLATFORM,
         ceno_examples::quadratic_sorting,
-<<<<<<< HEAD
-        &hints,
-=======
         // Provide some random numbers to sort.
         CenoStdin::default().write(&(0..1_000).map(|_| rng.gen::<u32>()).collect::<Vec<_>>())?,
->>>>>>> 083b2d47
     ));
     for msg in &all_messages {
         print!("{msg}");
