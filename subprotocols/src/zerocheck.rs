use std::{iter, mem, sync::Arc, vec};

use ark_std::log2;
use ff_ext::ExtensionField;
use itertools::{Itertools, chain, izip, zip_eq};
use p3_field::batch_multiplicative_inverse;
use transcript::Transcript;

use crate::{
    error::VerifierError,
    expression::Expression,
    sumcheck::{SumcheckProof, SumcheckProverOutput},
};

use super::{
    sumcheck::SumcheckClaims,
    utils::{
        eq_vecs, fix_variables_ext, fix_variables_inplace, grand_product, interpolate_uni_poly,
    },
};

/// This is an randomly combined zerocheck protocol for the following equation:
/// \sigma = \sum_x (r^0 eq_0(X) \cdot expr_0(x) + r^1 eq_1(X) \cdot expr_1(x) + ...)
pub struct ZerocheckProverState<'a, E, Trans>
where
    E: ExtensionField,
    Trans: Transcript<E>,
{
    /// Expressions and corresponding half eq reference.
    exprs: Vec<(Expression, Vec<E>)>,

    /// Extension field mles.
    ext_mles: Vec<&'a mut [E]>,
    /// Base field mles after the first round.
    base_mles_after: Vec<Vec<E>>,
    /// Base field mles.
    base_mles: Vec<&'a [E::BaseField]>,
    /// Challenges occurred in expressions
    challenges: &'a [E],
    /// For each point in points, the inverse of prod_{j < i}(1 - point[i]) for 0 <= i < point.len().
    grand_prod_of_not_inv: Vec<Vec<E>>,

    transcript: &'a mut Trans,

    num_vars: usize,
}

impl<'a, E, Trans> ZerocheckProverState<'a, E, Trans>
where
    E: ExtensionField,
    Trans: Transcript<E>,
{
    #[allow(clippy::too_many_arguments)]
    pub fn new(
        exprs: Vec<Expression>,
        points: &[&[E]],
        ext_mles: Vec<&'a mut [E]>,
        base_mles: Vec<&'a [E::BaseField]>,
        challenges: &'a [E],
        transcript: &'a mut Trans,
    ) -> Self {
        assert!(!(ext_mles.is_empty() && base_mles.is_empty()));

        let num_vars = if !ext_mles.is_empty() {
            log2(ext_mles[0].len()) as usize
        } else {
            log2(base_mles[0].len()) as usize
        };

        // For each point, compute eq(point[1..], b) for b in [0, 2^{num_vars - 1}).
        let (exprs, grand_prod_of_not_inv) = if num_vars > 0 {
            let half_eq_evals = eq_vecs(points.iter().map(|point| &point[1..]), &vec![
                E::ONE;
                exprs.len()
            ]);
            let exprs = zip_eq(exprs, half_eq_evals).collect_vec();
            let grand_prod_of_not_inv = points
                .iter()
                .flat_map(|point| point[1..].iter().map(|p| E::ONE - *p).collect_vec())
                .collect_vec();
            let grand_prod_of_not_inv = batch_multiplicative_inverse(&grand_prod_of_not_inv);
            let (_, grand_prod_of_not_inv) =
                points
                    .iter()
                    .fold((0usize, vec![]), |(start, mut last_vec), point| {
                        let end = start + point.len() - 1;
                        last_vec.push(grand_product(&grand_prod_of_not_inv[start..end]));
                        (end, last_vec)
                    });
            (exprs, grand_prod_of_not_inv)
        } else {
            let expr = exprs.into_iter().map(|expr| (expr, vec![])).collect_vec();
            (expr, vec![])
        };

        // The length of all mles should be 2^{num_vars}.
        assert!(ext_mles.iter().all(|mle| mle.len() == 1 << num_vars));
        assert!(base_mles.iter().all(|mle| mle.len() == 1 << num_vars));

        Self {
            exprs,
            ext_mles,
            base_mles_after: vec![],
            base_mles,
            challenges,
            grand_prod_of_not_inv,
            transcript,
            num_vars,
        }
    }

    pub fn prove(mut self) -> SumcheckProverOutput<E> {
        let (univariate_polys, point) = (0..self.num_vars)
            .map(|round| {
                let round_msg = self.compute_univariate_poly(round);
                round_msg
                    .iter()
                    .for_each(|poly| self.transcript.append_field_element_exts(poly));

                let r = self
                    .transcript
                    .sample_and_append_challenge(b"sumcheck round")
                    .elements;
                self.update_mles(&r, round);
                (round_msg, r)
            })
            .unzip();
        let point = Arc::new(point);

        // Send the final evaluations
        let ZerocheckProverState {
            ext_mles,
            base_mles_after,
            base_mles,
            ..
        } = self;
        let ext_mle_evaluations = ext_mles.into_iter().map(|mle| mle[0]).collect();
        let base_mle_evaluations = if !base_mles.is_empty() {
            base_mles.into_iter().map(|mle| E::from(mle[0])).collect()
        } else {
            base_mles_after.into_iter().map(|mle| mle[0]).collect()
        };

        SumcheckProverOutput {
            proof: SumcheckProof {
                univariate_polys,
                ext_mle_evals: ext_mle_evaluations,
                base_mle_evals: base_mle_evaluations,
            },
            point,
        }
    }

    /// Compute f_i(X) = \sum_x eq_i(x) expr_i(X || x)
    fn compute_univariate_poly(&self, round: usize) -> Vec<Vec<E>> {
        izip!(&self.exprs, &self.grand_prod_of_not_inv)
            .map(|((expr, half_eq_mle), coeff)| {
                let mut uni_poly = expr.zerocheck_uni_poly(
                    &self.ext_mles,
                    &self.base_mles_after,
                    &self.base_mles,
                    self.challenges,
                    half_eq_mle.iter().step_by(1 << round),
                    1 << (self.num_vars - round),
                );
                uni_poly.iter_mut().for_each(|x| *x *= coeff[round]);
                uni_poly
            })
            .collect_vec()
    }

    fn update_mles(&mut self, r: &E, round: usize) {
        // fix variables of base field polynomials.
        self.ext_mles.iter_mut().for_each(|mle| {
            fix_variables_inplace(mle, r);
        });
        if round == 0 {
            self.base_mles_after = mem::take(&mut self.base_mles)
                .into_iter()
                .map(|mle| fix_variables_ext(mle, r))
                .collect();
        } else {
            self.base_mles_after
                .iter_mut()
                .for_each(|mle| fix_variables_inplace(mle, r));
        }
    }
}

pub struct ZerocheckVerifierState<'a, E, Trans>
where
    E: ExtensionField,
    Trans: Transcript<E>,
{
    sigmas: Vec<E>,
    inv_of_one_minus_points: Vec<Vec<E>>,
    exprs: Vec<(Expression, &'a [E])>,
    proof: SumcheckProof<E>,
    expr_names: Vec<String>,
    challenges: &'a [E],
    transcript: &'a mut Trans,
}

impl<'a, E, Trans> ZerocheckVerifierState<'a, E, Trans>
where
    E: ExtensionField,
    Trans: Transcript<E>,
{
    pub fn new(
        sigmas: Vec<E>,
        exprs: Vec<Expression>,
        expr_names: Vec<String>,
        points: Vec<&'a [E]>,
        proof: SumcheckProof<E>,
        challenges: &'a [E],
        transcript: &'a mut Trans,
    ) -> Self {
        // Fill in missing debug data
        let mut expr_names = expr_names;
        expr_names.resize(exprs.len(), "nothing".to_owned());

        let inv_of_one_minus_points = points
            .iter()
            .flat_map(|point| point.iter().map(|p| E::ONE - *p).collect_vec())
            .collect_vec();
        let inv_of_one_minus_points = batch_multiplicative_inverse(&inv_of_one_minus_points);
        let (_, inv_of_one_minus_points) =
            points
                .iter()
                .fold((0usize, vec![]), |(start, mut last_vec), point| {
                    let end = start + point.len();
                    last_vec.push(inv_of_one_minus_points[start..start + point.len()].to_vec());
                    (end, last_vec)
                });

        let exprs = zip_eq(exprs, points).collect_vec();
        Self {
            sigmas,
            inv_of_one_minus_points,
            exprs,
            proof,
            challenges,
            transcript,
            expr_names,
        }
    }

    pub fn verify(self) -> Result<SumcheckClaims<E>, VerifierError<E>> {
        let ZerocheckVerifierState {
            sigmas,
            inv_of_one_minus_points,
            exprs,
            proof,
            challenges,
            transcript,
            expr_names,
            ..
        } = self;
        let SumcheckProof {
            univariate_polys,
            ext_mle_evals,
            base_mle_evals,
        } = proof;

        let (in_point, expected_claims) = univariate_polys.into_iter().enumerate().fold(
            (vec![], sigmas),
            |(mut last_point, last_sigmas), (round, round_msg)| {
                round_msg
                    .iter()
                    .for_each(|poly| transcript.append_field_element_exts(poly));
                let r = transcript
                    .sample_and_append_challenge(b"sumcheck round")
                    .elements;
                last_point.push(r);

                let sigmas = izip!(&exprs, &inv_of_one_minus_points, round_msg, last_sigmas)
                    .map(|((_, point), inv_of_one_minus_point, poly, last_sigma)| {
                        let len = poly.len() + 1;
                        // last_sigma = (1 - point[round]) * eval_at_0 + point[round] * eval_at_1
                        // eval_at_0 = (last_sigma - point[round] * eval_at_1) * inv(1 - point[round])
                        let eval_at_0 = if !poly.is_empty() {
                            (last_sigma - point[round] * poly[0]) * inv_of_one_minus_point[round]
                        } else {
                            last_sigma
                        };
<<<<<<< HEAD
=======

>>>>>>> 6ef1b7cb
                        // Evaluations on degree, degree - 1, ..., 1, 0.
                        let evals_iter_rev = chain![poly.into_iter().rev(), iter::once(eval_at_0)];

                        interpolate_uni_poly(evals_iter_rev, len, r)
                    })
                    .collect_vec();

                (last_point, sigmas)
            },
        );

        // Check the final evaluations.
        assert_eq!(expr_names.len(), exprs.len());
        // assert_eq!(expected_claims.len(), expr_names.len());

        for (expected_claim, (expr, _), expr_name) in izip!(expected_claims, exprs, expr_names) {
            let got_claim = expr.evaluate(&ext_mle_evals, &base_mle_evals, &[], &[], challenges);

            if expected_claim != got_claim {
                return Err(VerifierError::ClaimNotMatch(
                    expr,
                    expected_claim,
                    got_claim,
                    expr_name.clone(),
                ));
            }
        }

        let in_point = Arc::new(in_point);
        Ok(SumcheckClaims {
            in_point,
            ext_mle_evals,
            base_mle_evals,
        })
    }
}

#[cfg(test)]
mod test {
    use std::array;

    use ff_ext::ExtensionField;
    use itertools::{Itertools, izip};
    use p3_field::{PrimeCharacteristicRing, extension::BinomialExtensionField};
    use p3_goldilocks::Goldilocks as F;
    use transcript::BasicTranscript;

    use crate::{
        expression::{Constant, Expression, Witness},
        field_vec,
        sumcheck::SumcheckProverOutput,
    };

    use super::{ZerocheckProverState, ZerocheckVerifierState};

    type E = BinomialExtensionField<F, 2>;

    #[allow(clippy::too_many_arguments)]
    fn run<'a, E: ExtensionField>(
        points: Vec<&[E]>,
        exprs: Vec<Expression>,
        ext_mle_refs: Vec<&'a mut [E]>,
        base_mle_refs: Vec<&'a [E::BaseField]>,
        challenges: Vec<E>,

        sigmas: Vec<E>,
    ) {
        let mut prover_transcript = BasicTranscript::new(b"test");
        let prover = ZerocheckProverState::new(
            exprs.clone(),
            &points,
            ext_mle_refs,
            base_mle_refs,
            &challenges,
            &mut prover_transcript,
        );

        let SumcheckProverOutput { proof, .. } = prover.prove();

        let mut verifier_transcript = BasicTranscript::new(b"test");
        let verifier = ZerocheckVerifierState::new(
            sigmas,
            exprs,
            vec![],
            points,
            proof,
            &challenges,
            &mut verifier_transcript,
        );

        verifier.verify().expect("verification failed");
    }

    #[test]
    fn test_zerocheck_trivial() {
        let f = field_vec![F, 2];
        let g = field_vec![F, 3];
        let out_point = vec![];

        let base_mle_refs = vec![f.as_slice(), g.as_slice()];
        let f = Expression::Wit(Witness::BasePoly(0));
        let g = Expression::Wit(Witness::BasePoly(1));
        let expr = f * g;

        run(
            vec![out_point.as_slice()],
            vec![expr],
            vec![],
            base_mle_refs,
            vec![],
            vec![E::from_u64(6)],
        );
    }

    #[test]
    fn test_zerocheck_simple() {
        let f = field_vec![F, 1, 2, 3, 4, 5, 6, 7, 8];
        let out_point = field_vec![E, 2, 3, 5];
        let out_eq = field_vec![E, -8, 16, 12, -24, 10, -20, -15, 30];
        let ans = izip!(&out_eq, &f).fold(E::ZERO, |acc, (c, x)| acc + *c * *x);

        let base_mle_refs = vec![f.as_slice()];
        let expr = Expression::Wit(Witness::BasePoly(0));
        run(
            vec![out_point.as_slice()],
            vec![expr.clone()],
            vec![],
            base_mle_refs,
            vec![],
            vec![ans],
        );
    }

    #[test]
    fn test_zerocheck_logup() {
        let out_point = field_vec![E, 2, 3, 5];
        let out_eq = field_vec![E, -8, 16, 12, -24, 10, -20, -15, 30];

        let d0 = field_vec![E, 1, 2, 3, 4, 5, 6, 7, 8];
        let d1 = field_vec![E, 9, 10, 11, 12, 13, 14, 15, 16];
        let n0 = field_vec![E, 17, 18, 19, 20, 21, 22, 23, 24];
        let n1 = field_vec![E, 25, 26, 27, 28, 29, 30, 31, 32];

        let challenges = vec![E::from_u64(7)];
        let ans = izip!(&out_eq, &d0, &d1, &n0, &n1)
            .map(|(eq, d0, d1, n0, n1)| *eq * (*d0 * *d1 + challenges[0] * (*d0 * *n1 + *d1 * *n0)))
            .sum();

        let mut ext_mles = [d0, d1, n0, n1];
        let [d0, d1, n0, n1] = array::from_fn(|i| Expression::Wit(Witness::ExtPoly(i)));
        let beta = Expression::Const(Constant::Challenge(0));
        let expr = d0.clone() * d1.clone() + beta * (d0 * n1 + d1 * n0);

        let ext_mles_refs = ext_mles.iter_mut().map(|v| v.as_mut_slice()).collect_vec();
        run(
            vec![out_point.as_slice()],
            vec![expr.clone()],
            ext_mles_refs,
            vec![],
            challenges,
            vec![ans],
        );
    }

    #[test]
    fn test_zerocheck_multi_points() {
        let points = [
            field_vec![E, 2, 3, 5],
            field_vec![E, 7, 11, 13],
            field_vec![E, 17, 19, 23],
        ];
        let out_eqs = [
            field_vec![E, -8, 16, 12, -24, 10, -20, -15, 30],
            field_vec![E, -720, 840, 792, -924, 780, -910, -858, 1001],
            field_vec![E, -6336, 6732, 6688, -7106, 6624, -7038, -6992, 7429],
        ];
        let point_refs = points.iter().map(|v| v.as_slice()).collect_vec();

        let d0 = field_vec![F, 1, 2, 3, 4, 5, 6, 7, 8];
        let d1 = field_vec![F, 9, 10, 11, 12, 13, 14, 15, 16];
        let n0 = field_vec![F, 17, 18, 19, 20, 21, 22, 23, 24];
        let n1 = field_vec![F, 25, 26, 27, 28, 29, 30, 31, 32];

        let ans_0 = izip!(&out_eqs[0], &d0, &d1)
            .map(|(eq0, d0, d1)| *eq0 * *d0 * *d1)
            .sum();
        let ans_1 = izip!(&out_eqs[1], &d0, &n1)
            .map(|(eq1, d0, n1)| *eq1 * *d0 * *n1)
            .sum();
        let ans_2 = izip!(&out_eqs[2], &d1, &n0)
            .map(|(eq2, d1, n0)| *eq2 * *d1 * *n0)
            .sum();

        let base_mles = [d0, d1, n0, n1];
        let [d0, d1, n0, n1] = array::from_fn(|i| Expression::Wit(Witness::BasePoly(i)));

        let exprs = vec![d0.clone() * d1.clone(), d0 * n1, d1 * n0];

        let base_mle_refs = base_mles.iter().map(|v| v.as_slice()).collect_vec();
        run(point_refs, exprs, vec![], base_mle_refs, vec![], vec![
            ans_0, ans_1, ans_2,
        ]);
    }
}<|MERGE_RESOLUTION|>--- conflicted
+++ resolved
@@ -283,10 +283,7 @@
                         } else {
                             last_sigma
                         };
-<<<<<<< HEAD
-=======
-
->>>>>>> 6ef1b7cb
+
                         // Evaluations on degree, degree - 1, ..., 1, 0.
                         let evals_iter_rev = chain![poly.into_iter().rev(), iter::once(eval_at_0)];
 
