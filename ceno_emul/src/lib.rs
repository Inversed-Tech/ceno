#![deny(clippy::cargo)]
mod addr;
pub use addr::*;

mod platform;
pub use platform::{CENO_PLATFORM, Platform};

mod tracer;
pub use tracer::{Change, MemOp, ReadOp, StepRecord, Tracer, WriteOp};

mod vm_state;
pub use vm_state::VMState;

mod rv32im;
pub use rv32im::{
    EmuContext, InsnCategory, InsnFormat, InsnKind, Instruction, encode_rv32, encode_rv32u,
};

mod elf;
pub use elf::Program;

<<<<<<< HEAD
mod rv32im_encode;
pub use rv32im_encode::encode_rv32;

mod syscalls;
=======
pub mod disassemble;
>>>>>>> af836bfa
<|MERGE_RESOLUTION|>--- conflicted
+++ resolved
@@ -19,11 +19,6 @@
 mod elf;
 pub use elf::Program;
 
-<<<<<<< HEAD
-mod rv32im_encode;
-pub use rv32im_encode::encode_rv32;
+pub mod disassemble;
 
-mod syscalls;
-=======
-pub mod disassemble;
->>>>>>> af836bfa
+mod syscalls;