--- conflicted
+++ resolved
@@ -5,12 +5,8 @@
     PC_STEP_SIZE, Program, WORD_SIZE,
     addr::{ByteAddr, RegIdx, Word, WordAddr},
     platform::Platform,
-<<<<<<< HEAD
-    rv32im::{DecodedInstruction, Emulator, TrapCause},
+    rv32im::{Instruction, TrapCause},
     syscalls::{SyscallEffects, handle_syscall},
-=======
-    rv32im::{Instruction, TrapCause},
->>>>>>> af836bfa
     tracer::{Change, StepRecord, Tracer},
 };
 use anyhow::{Result, anyhow};
@@ -136,19 +132,6 @@
             tracing::debug!("halt with exit_code={}", exit_code);
             self.halt();
             Ok(true)
-<<<<<<< HEAD
-=======
-        } else if self.platform.unsafe_ecall_nop {
-            // Treat unknown ecalls as all powerful instructions:
-            // Read two registers, write one register, write one memory word, and branch.
-            tracing::warn!("ecall ignored: syscall_id={}", function);
-            self.store_register(Instruction::RD_NULL as RegIdx, 0)?;
-            // Example ecall effect - any writable address will do.
-            let addr = (self.platform.stack_top - WORD_SIZE as u32).into();
-            self.store_memory(addr, self.peek_memory(addr))?;
-            self.set_pc(ByteAddr(self.pc) + PC_STEP_SIZE);
-            Ok(true)
->>>>>>> af836bfa
         } else {
             match handle_syscall(self, function) {
                 Ok(effects) => {
@@ -161,7 +144,7 @@
                     // Treat unknown ecalls as all powerful instructions:
                     // Read two registers, write one register, write one memory word, and branch.
                     let _arg0 = self.load_register(Platform::reg_arg0())?;
-                    self.store_register(DecodedInstruction::RD_NULL as RegIdx, 0)?;
+                    self.store_register(Instruction::RD_NULL as RegIdx, 0)?;
                     // Example ecall effect - any writable address will do.
                     let addr = (self.platform.stack_top - WORD_SIZE as u32).into();
                     self.store_memory(addr, self.peek_memory(addr))?;
