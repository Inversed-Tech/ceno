use glob::glob;
use std::{
    fs::{File, read_dir},
    io::{self, Write},
    path::Path,
    process::Command,
};

<<<<<<< HEAD
/// Add each example to this list.
///
/// Contact Matthias, if your examples get complicated enough to need their own crates, instead of just being one file.
const EXAMPLES: &[&str] = &[
    "ceno_rt_alloc",
    "ceno_rt_io",
    "ceno_rt_mem",
    "ceno_rt_mini",
    "ceno_rt_panic",
    "ceno_rt_keccak",
    "hints",
    "sorting",
    "median",
    "quadratic_sorting",
    "hashing",
    "is_prime",
];
=======
>>>>>>> 7919da29
const CARGO_MANIFEST_DIR: &str = env!("CARGO_MANIFEST_DIR");

fn rerun_all_but_target(dir: &Path) {
    for entry in read_dir(dir).unwrap().filter_map(Result::ok) {
        if "target" == entry.file_name() {
            continue;
        }
        println!("cargo:rerun-if-changed={}", entry.path().to_string_lossy());
    }
}

fn build_elfs() {
    let out_dir = std::env::var_os("OUT_DIR").unwrap();
    let dest_path = Path::new(&out_dir).join("vars.rs");
    let mut dest = File::create(dest_path).expect("failed to create vars.rs");

    // TODO(Matthias): skip building the elfs if we are in clippy or check mode.
    // See git history for an attempt to do this.
    let output = Command::new("cargo")
        .args(["build", "--release", "--examples", "--target-dir", "target"])
        .current_dir("../examples")
        .env_clear()
        .envs(std::env::vars().filter(|x| !x.0.starts_with("CARGO_")))
        .output()
        .expect("cargo command failed to run");
    if !output.status.success() {
        io::stdout().write_all(&output.stdout).unwrap();
        io::stderr().write_all(&output.stderr).unwrap();
        panic!("cargo build of examples failed.");
    }
    // Contact Matthias, if your examples get complicated enough to need their own crates, instead of just being one file.
    for example in glob("../examples/examples/*.rs")
        .unwrap()
        .map(Result::unwrap)
    {
        let example = example.file_stem().unwrap().to_str().unwrap();
        writeln!(
            dest,
            r#"#[allow(non_upper_case_globals)]
            pub const {example}: &[u8] =
                include_bytes!(r"{CARGO_MANIFEST_DIR}/../examples/target/riscv32im-ceno-zkvm-elf/release/examples/{example}");"#
        ).expect("failed to write vars.rs");
    }
    rerun_all_but_target(Path::new("../examples"));
    rerun_all_but_target(Path::new("../ceno_rt"));
}

fn main() {
    println!("cargo:rerun-if-changed=build.rs");
    build_elfs();
}<|MERGE_RESOLUTION|>--- conflicted
+++ resolved
@@ -6,26 +6,6 @@
     process::Command,
 };
 
-<<<<<<< HEAD
-/// Add each example to this list.
-///
-/// Contact Matthias, if your examples get complicated enough to need their own crates, instead of just being one file.
-const EXAMPLES: &[&str] = &[
-    "ceno_rt_alloc",
-    "ceno_rt_io",
-    "ceno_rt_mem",
-    "ceno_rt_mini",
-    "ceno_rt_panic",
-    "ceno_rt_keccak",
-    "hints",
-    "sorting",
-    "median",
-    "quadratic_sorting",
-    "hashing",
-    "is_prime",
-];
-=======
->>>>>>> 7919da29
 const CARGO_MANIFEST_DIR: &str = env!("CARGO_MANIFEST_DIR");
 
 fn rerun_all_but_target(dir: &Path) {
